--- conflicted
+++ resolved
@@ -16,19 +16,10 @@
     '''
     def __init__(
             self,
-<<<<<<< HEAD
-            flight_parameters=None,
-            ground_material='Grass',
-            fs=48_000,
-            receiver_height=1.5,
-            loudspeaker_mapping='Stereo',
-            atmos=True):
-=======
             flight_spec,
             fs=48_000,
             ground_material='grass',
             receiver_height=1.5):
->>>>>>> 33b7a6db
         '''
         Initialises all necessary attributes for the UASEventRenderer object.
         '''
@@ -38,17 +29,10 @@
         '''Height of receiver position, metres (default 1.5)'''
         self.ground_material = ground_material
         '''Material for ground reflection'''
-<<<<<<< HEAD
-        self.flight_parameters = flight_parameters
-        '''Segment-wise description of flight path'''
-        self.atmos = atmos
-        '''Atmospheric absorption boolean activation'''
-=======
         self.flight_parameters = json.load(open(flight_spec))
         '''JSON file with segmentwise description of flight path'''
         self.output = None
         '''Initialise var to contain rendered signal'''
->>>>>>> 33b7a6db
 
     def render(self, x, direct=True, reflection=True):
         '''
@@ -64,46 +48,6 @@
         `output`
             Signal containing direct and reflected paths reaching receiver.
         '''
-<<<<<<< HEAD
-        # this series of if statements is a bit crude
-        # will need to implement a list of some kind especially when other
-        # reflecting surfaces are added as a feature
-        if direct:
-            # apply propagation path to input signal
-            direct = self.direct_path.process(x)
-            # add back channel dimension if mono output
-            if direct.shape[0] == 1:
-                reflection = np.expand_dims(reflection, 0)
-
-        if reflection:
-            reflection = self.ground_reflection.process(x)
-
-        if direct and reflection:
-            # in samples
-            offset = (self.ground_reflection._init_delay
-                    - self.direct_path._init_delay)
-
-            # calculate whole and fractional number of samples to delay reflection
-            whole_offset, frac_offset = utils.nearest_whole_fraction(offset)
-
-            # calculate fractional delay of reflection)
-            reflection = np.array([
-                i for i in interpolators.SincInterpolator(reflection, frac_offset)
-            ])
-
-            # add zeros to start of reflection to account for whole sample delay
-            if whole_offset:
-                reflection_zeros = np.zeros_like(reflection)
-                reflection_zeros[:, whole_offset:] += reflection[:, :-whole_offset]
-                reflection = reflection_zeros
-            self._d = direct.T
-            self._r = reflection.T
-            return direct.T + reflection.T
-        elif direct and not reflection:
-            return direct.T
-        elif reflection and not direct:
-            return reflection.T
-=======
 
         if x.ndim > 1:
             raise ValueError("Input source signal is not monaural.")
@@ -181,7 +125,6 @@
             delimiter=',', fmt='%.2f',
             header=f't={start_t}, fmt={coord_fmt}, path={path_type}'
         )
->>>>>>> 33b7a6db
 
     @property
     def receiver_height(self):
@@ -209,28 +152,9 @@
 
     @flight_parameters.setter
     def flight_parameters(self, params):
-<<<<<<< HEAD
-        if params is not None:
-            self._flightpath = np.empty([3, 0])
-
-            for p in params:
-                self._flightpath = np.append(
-                    self._flightpath, utils.vector_t(*p), axis=1)
-
-            self._setup_paths()
-            self._flight_parameters = params
-
-    @property
-    def atmos(self):
-        return self._atmos
-    
-    @atmos.setter
-    def atmos(self, val):
-        self._atmos = val
-=======
         self._flightpath = FlightPath(params)
->>>>>>> 33b7a6db
         self._setup_paths()
+        self._flight_parameters = params
 
     def _setup_paths(self):
         # set up direct and reflected paths
@@ -240,14 +164,7 @@
                 path_type='direct',
                 fs=self.fs
             ),
-<<<<<<< HEAD
-            None,
-            self.fs,
-            loudspeaker_mapping=self.loudspeaker_mapping,
-            atmos=self.atmos
-=======
             self.fs
->>>>>>> 33b7a6db
         )
 
         self.ground_reflection = PropagationPath(
@@ -257,12 +174,7 @@
                 fs=self.fs
             ),
             self.fs,
-<<<<<<< HEAD
-            loudspeaker_mapping=self.loudspeaker_mapping,
-            atmos=self.atmos
-=======
             self.ground_material
->>>>>>> 33b7a6db
         )
 
         self._norm_scaling = np.max(abs(self.direct_path._inv_sqr_attn))
@@ -288,13 +200,7 @@
             fs=48_000,
             reflection_surface=None,
             c=343.0,
-<<<<<<< HEAD
-            frame_len=512,
-            loudspeaker_mapping='Stereo',
-            atmos=True
-=======
             frame_len=512
->>>>>>> 33b7a6db
     ):
         '''
         Initialises PropagationPath object.
